--- conflicted
+++ resolved
@@ -13,11 +13,7 @@
       DEVELOPER_DIR: /Applications/Xcode_14.0.app/Contents/Developer
     steps:
       - uses: actions/checkout@v3
-<<<<<<< HEAD
-      
-=======
 
->>>>>>> 1e54a423
       - name: 🔨 Build
         run: |
           sudo xcode-select -s /Applications/Xcode_14.0.app/
